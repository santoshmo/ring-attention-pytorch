--- conflicted
+++ resolved
@@ -11,14 +11,6 @@
     ring_flash_attn_
 )
 
-<<<<<<< HEAD
-from ring_attention_pytorch.ring_flash_attention_cuda import (
-    ring_flash_attn_cuda,
-    ring_flash_attn_cuda_
-)
-
-=======
->>>>>>> e62775aa
 from ring_attention_pytorch.blockwise_parallel_moe import (
     BlockwiseParallelMoE
 )